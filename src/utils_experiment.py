--- conflicted
+++ resolved
@@ -200,12 +200,7 @@
 if __name__ == '__main__':
   mc = ModelConfig(config_file='../configs/config_mnist.yaml',
                    root_dir='../results/')
-<<<<<<< HEAD
-  #train_model(mc)
-  hyperparameter_selection(mc)
-=======
   os.environ["CUDA_VISIBLE_DEVICES"] = str(mc.gpu_device)
 
   train_model(mc)
-  #hyperparameter_selection(mc)
->>>>>>> 95da0a9c
+  #hyperparameter_selection(mc)