--- conflicted
+++ resolved
@@ -3,16 +3,6 @@
 architecture: resnet
 device: gpu
 train_parameters:
-<<<<<<< HEAD
-  max_epochs: 6
-  learning_rate: 0.005
-  lr_scheduler_step_size: 100
-  batch_size: 500
-  nb_random_seeds: 2
-  weight_decay: 0.0001
-  nb_train: 50000
-  nb_test: 1000
-=======
   max_epochs: 40
   learning_rate: 0.0001
   lr_scheduler_step_size: 35
@@ -23,7 +13,6 @@
   nb_train: 10000
   nb_test: 10000
   gpu_device: 0
->>>>>>> 95da0a9c
   gpu_memory_fraction: 0.25
 nn_parameters:
   nb_proto_neighbors: 5
